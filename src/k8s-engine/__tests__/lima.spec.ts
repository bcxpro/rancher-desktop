--- conflicted
+++ resolved
@@ -11,8 +11,7 @@
 jest.mock('../k3sHelper');
 jest.mock('electron', () => ({}));
 
-<<<<<<< HEAD
-describe('LimaBackend', () => {
+describeUnix('LimaBackend', () => {
   /** The instance of LimaBackend under test. */
   let subj: LimaBackend;
   /** A directory we can use for scratch files during the test. */
@@ -41,9 +40,6 @@
     await fs.promises.rm(workdir, { recursive: true });
   });
 
-=======
-describeUnix('LimaBackend', () => {
->>>>>>> 7f55234e
   describe('updateDockerContext', () => {
     /** Path to the docker config file (in workdir). */
     let configPath: string;
