<router lang="yaml">
  name: Kubernetes Settings
</router>
<template>
  <notifications
    class="k8s-wrapper"
    :notifications="notificationsList"
  >
    <section class="widget-container">
      <div class="labeled-input">
        <label>Kubernetes version</label>
        <select class="select-k8s-version" :value="settings.kubernetes.version" @change="onChange($event)">
          <option v-for="item in versions" :key="item" :value="item" :selected="item === settings.kubernetes.version">
            {{ item }}
          </option>
        </select>
      </div>
      <engine-selector
        v-if="hasContainerEnginePreferences"
        :container-engine="settings.kubernetes.containerEngine"
        @change="onChangeEngine"
      />
    </section>
    <system-preferences
      v-if="hasSystemPreferences"
      :memory-in-g-b="settings.kubernetes.memoryInGB"
      :number-c-p-us="settings.kubernetes.numberCPUs"
      :avail-memory-in-g-b="availMemoryInGB"
      :avail-num-c-p-us="availNumCPUs"
      :reserved-memory-in-g-b="6"
      :reserved-num-c-p-us="1"
      @update:memory="handleUpdateMemory"
      @update:cpu="handleUpdateCPU"
      @warning="handleWarning"
      @error="handleError"
    />
    <labeled-input :value="settings.kubernetes.port" label="Port" type="number" data-test="portConfig" @input="handleUpdatePort" />

    <split-button
      class="role-secondary btn-reset"
      data-test="k8sResetBtn"
      label="Reset Kubernetes"
      value="auto"
      :disabled="hasError || cannotReset"
      :options="[{id: 'wipe', label: 'Reset Kubernetes and Container Images'}]"
      @input="reset"
    />
    <label>
      Resetting Kubernetes to default will delete all workloads and configuration
    </label>
  </notifications>
</template>

<script>
import os from 'os';

import { ipcRenderer } from 'electron';
import semver from 'semver';

import SplitButton from '@/components/form/SplitButton.vue';
import LabeledInput from '@/components/form/LabeledInput.vue';
import EngineSelector from '@/components/EngineSelector.vue';
import Notifications from '@/components/Notifications.vue';
import SystemPreferences from '@/components/SystemPreferences.vue';
import { ContainerEngine, ContainerEngineNames } from '@/config/settings';
import * as K8s from '@/k8s-engine/k8s';
import { defaultSettings } from '@/config/settings';

/** @typedef { import("../config/settings").Settings } Settings */

const NotificationLevels = ['error', 'warning', 'info', 'success'];

export default {
  name:       'K8s',
  title:      'Kubernetes Settings',
  components: {
    EngineSelector,
    SplitButton,
    LabeledInput,
    Notifications,
    SystemPreferences,
  },
  data() {
    return {
      /** @type {{ key: string, message: string, level: string }} */
      notifications:        { },
      state:                ipcRenderer.sendSync('k8s-state'),
      currentPort:          0,
      currentEngine:        ContainerEngine.NONE,
      containerEngineNames: ContainerEngineNames,
      /** @type Settings */
<<<<<<< HEAD
      settings:      defaultSettings,
=======
      settings:             ipcRenderer.sendSync('settings-read'),
>>>>>>> f3d631a1
      /** @type {string[]} */
      versions:             [],
      progress:             {
        current: 0,
        max:     0,
      },
      containerEngineChangePending: false,
    };
  },

  computed: {
    hasSystemPreferences() {
      return !os.platform().startsWith('win');
    },
    hasContainerEnginePreferences() {
      return !os.platform().startsWith('win');
    },
    availMemoryInGB() {
      return Math.ceil(os.totalmem() / 2 ** 30);
    },
    availNumCPUs() {
      return os.cpus().length;
    },
    cannotReset() {
      return ![K8s.State.STARTED, K8s.State.ERROR].includes(this.state);
    },
    notificationsList() {
      return Object.keys(this.notifications).map(key => ({
        key,
        message: this.notifications[key].message,
        color:   this.notifications[key].level,
      })).sort((left, right) => {
        return NotificationLevels.indexOf(left.color) - NotificationLevels.indexOf(right.color);
      });
    },
    hasError() {
      return Object.entries(this.notifications)
        ?.some(([_key, val]) => val.level === 'error');
    }
  },

  created() {
    this.$store.dispatch(
      'page/setHeader',
      { title: this.t('k8s.title') }
    );
    if (this.hasSystemPreferences) {
      // We don't configure WSL metrics, so don't bother making these checks on Windows.
      if (this.settings.kubernetes.memoryInGB > this.availMemoryInGB) {
        alert(`Reducing memory size from ${ this.settings.kubernetes.memoryInGB } to ${ this.availMemoryInGB }`);
        this.settings.kubernetes.memoryInGB = this.availMemoryInGB;
      }
      if (this.settings.kubernetes.numberCPUs > this.availNumCPUs) {
        alert(`Reducing # of CPUs from ${ this.settings.kubernetes.numberCPUs } to ${ this.availNumCPUs }`);
        this.settings.kubernetes.numberCPUs = this.availNumCPUs;
      }
    }
  },

  mounted() {
    const that = this;

    ipcRenderer.on('k8s-check-state', (event, stt) => {
      that.$data.state = stt;
    });
    ipcRenderer.on('k8s-current-port', (event, port) => {
      this.currentPort = port;
    });
    ipcRenderer.on('k8s-current-engine', (event, engine) => {
      this.currentEngine = engine;
    });
    ipcRenderer.send('k8s-current-port');
    ipcRenderer.send('k8s-current-engine');
    ipcRenderer.on('k8s-restart-required', (event, required) => {
      console.log(`restart-required-all`, required);
      this.containerEngineChangePending = false;
      for (const key in required) {
        console.log(`restart-required`, key, required[key]);
        if (required[key].length > 0) {
          const message = `The cluster must be reset for ${ key } change from ${ required[key][0] } to ${ required[key][1] }.`;

          this.handleNotification('info', `restart-${ key }`, message);
          if (key === 'containerEngine') {
            this.containerEngineChangePending = true;
          }
        } else {
          this.handleNotification('info', `restart-${ key }`, '');
        }
      }
    });
    ipcRenderer.on('k8s-versions', (event, versions) => {
      this.$data.versions = versions;
      if (versions.length === 0) {
        const message = 'No versions of Kubernetes were found';

        this.handleNotification('error', 'no-versions', message);
      } else if (!versions.includes(this.settings.kubernetes.version)) {
        const oldVersion = this.settings.kubernetes.version;

        if (oldVersion) {
          const message = `Saved Kubernetes version ${ oldVersion } not available, using ${ versions[0] }.`;

          this.handleNotification('info', 'invalid-version', message);
        }
        this.settings.kubernetes.version = versions[0];
      }
    });
    ipcRenderer.on('settings-update', (event, settings) => {
      // TODO: put in a status bar
      console.log('settings have been updated');
      this.$data.settings = settings;
    });
    (async() => {
      try {
        this.$data.settings = await ipcRenderer.invoke('settings-read');
      } catch (error) {
        console.error(`settings-read() failed with error ${ error }`);
      }
    })();

    ipcRenderer.send('k8s-restart-required');
    ipcRenderer.send('k8s-versions');
  },

  methods: {
    /**
     * Reset a Kubernetes cluster to default at the same version
     * @param { 'auto' | 'wipe' } mode How to do the reset
     */
    reset(mode) {
      const wipe = this.containerEngineChangePending || mode === 'wipe' || this.state !== K8s.State.STARTED;
      const consequence = {
        true:  'Wiping Kubernetes will delete all workloads, configuration, and images.',
        false: 'Resetting Kubernetes will delete all workloads and configuration.',
      }[wipe];

      if (confirm(`${ consequence } Do you want to proceed?`)) {
        for (const key in this.notifications) {
          this.handleNotification('info', key, '');
        }
        this.state = K8s.State.STOPPING;
        ipcRenderer.send('k8s-reset', wipe ? 'wipe' : 'fast');
      }
    },
    restart() {
      this.state = K8s.State.STOPPING;
      ipcRenderer.send('k8s-restart');
    },
    onChange(event) {
      if (event.target.value !== this.settings.kubernetes.version) {
        let confirmationMessage = '';

        if (this.settings.kubernetes.port !== this.currentPort) {
          confirmationMessage = `Changing versions will require a full reset of Kubernetes (loss of workloads) because the desired port has also changed (from ${ this.currentPort } to ${ this.settings.kubernetes.port })`;
        } else if (semver.lt(event.target.value, this.settings.kubernetes.version)) {
          confirmationMessage = `Changing from version ${ this.settings.kubernetes.version } to ${ event.target.value } will reset Kubernetes.`;
        } else {
          confirmationMessage = `Changing from version ${ this.settings.kubernetes.version } to ${ event.target.value } will upgrade Kubernetes`;
        }
        confirmationMessage += ' Do you want to proceed?';
        if (confirm(confirmationMessage)) {
          ipcRenderer.invoke('settings-write', { kubernetes: { version: event.target.value } })
            .then(() => this.restart());
        } else {
          alert('The Kubernetes version was not changed');
        }
      }
    },
    async onChangeEngine(desiredEngine) {
      if (desiredEngine !== this.settings.kubernetes.containerEngine) {
        const confirmationMessage = [`Changing container engines from ${ this.containerEngineNames[this.currentEngine] } to ${ this.containerEngineNames[desiredEngine] } will require a restart of Kubernetes)`,
          ' Do you want to proceed?'].join('');

        if (confirm(confirmationMessage)) {
          try {
            await ipcRenderer.invoke('settings-write', { kubernetes: { containerEngine: desiredEngine } });
            this.restart();
          } catch (err) {
            console.log('invoke settings-write failed: ', err);
          }
        }
      }
    },
    handleUpdateMemory(value) {
      this.settings.kubernetes.memoryInGB = value;
      ipcRenderer.invoke('settings-write',
        { kubernetes: { memoryInGB: value } });
    },
    handleUpdateCPU(value) {
      this.settings.kubernetes.numberCPUs = value;
      ipcRenderer.invoke('settings-write',
        { kubernetes: { numberCPUs: value } });
    },
    handleUpdatePort(value) {
      this.settings.kubernetes.port = value;
      ipcRenderer.invoke('settings-write',
        { kubernetes: { port: value } });
    },
    handleNotification(level, key, message) {
      if (message) {
        this.$set(this.notifications, key, {
          key, level, message
        });
      } else {
        this.$delete(this.notifications, key);
      }
    },
    handleWarning(key, message) {
      this.handleNotification('warning', key, message);
    },
    handleError(key, message) {
      this.handleNotification('error', key, message);
    },
  },
};
</script>

<style scoped>
.widget-container {
  display: flex;
  align-items: center;
}
.labeled-input {
  width: 50%;
}
.k8s-wrapper >>> .contents {
  padding-left: 1px;
}
.k8s-wrapper >>> .contents > *:not(hr) {
  max-width: calc(100% - 20px);
}
.select-k8s-version {
  width: inherit;
  display: inline-block;
}

.btn-reset {
  margin-right: 1rem;
}
</style><|MERGE_RESOLUTION|>--- conflicted
+++ resolved
@@ -89,11 +89,7 @@
       currentEngine:        ContainerEngine.NONE,
       containerEngineNames: ContainerEngineNames,
       /** @type Settings */
-<<<<<<< HEAD
-      settings:      defaultSettings,
-=======
-      settings:             ipcRenderer.sendSync('settings-read'),
->>>>>>> f3d631a1
+      settings:             defaultSettings,
       /** @type {string[]} */
       versions:             [],
       progress:             {
